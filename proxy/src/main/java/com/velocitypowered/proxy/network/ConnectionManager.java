--- conflicted
+++ resolved
@@ -55,11 +55,7 @@
   private static final WriteBufferWaterMark SERVER_WRITE_MARK = new WriteBufferWaterMark(1 << 20,
       1 << 21);
   private static final Logger LOGGER = LogManager.getLogger(ConnectionManager.class);
-<<<<<<< HEAD
-  private final Map<SocketAddress, Channel> endpoints = new HashMap<>();
-=======
-  private final Map<InetSocketAddress, Endpoint> endpoints = new HashMap<>();
->>>>>>> f1cb3eb1
+  private final Map<SocketAddress, Endpoint> endpoints = new HashMap<>();
   private final TransportType transportType;
   private final EventLoopGroup bossGroup;
   private final EventLoopGroup workerGroup;
@@ -202,10 +198,6 @@
    *
    * @param oldBind the endpoint to close
    */
-<<<<<<< HEAD
-  public void close(SocketAddress oldBind) {
-    Channel serverChannel = endpoints.remove(oldBind);
-=======
   public void close(InetSocketAddress oldBind) {
     Endpoint endpoint = endpoints.remove(oldBind);
 
@@ -215,7 +207,6 @@
 
     Channel serverChannel = endpoint.getChannel();
 
->>>>>>> f1cb3eb1
     Preconditions.checkState(serverChannel != null, "Endpoint %s not registered", oldBind);
     LOGGER.info("Closing endpoint {}", serverChannel.localAddress());
     serverChannel.close().syncUninterruptibly();
