package com.velocitypowered.proxy.connection.backend;

import static com.velocitypowered.proxy.connection.backend.BungeeCordMessageResponder.getBungeeCordChannel;

import com.google.common.collect.ImmutableList;
import com.mojang.brigadier.builder.ArgumentBuilder;
import com.mojang.brigadier.tree.CommandNode;
import com.mojang.brigadier.tree.RootCommandNode;
import com.velocitypowered.api.command.CommandSource;
import com.velocitypowered.api.event.command.PlayerAvailableCommandsEvent;
import com.velocitypowered.api.event.connection.PluginMessageEvent;
import com.velocitypowered.api.network.ProtocolVersion;
import com.velocitypowered.api.proxy.messages.ChannelIdentifier;
import com.velocitypowered.proxy.VelocityServer;
import com.velocitypowered.proxy.connection.MinecraftConnection;
import com.velocitypowered.proxy.connection.MinecraftSessionHandler;
import com.velocitypowered.proxy.connection.client.ClientPlaySessionHandler;
import com.velocitypowered.proxy.connection.util.ConnectionMessages;
import com.velocitypowered.proxy.network.PluginMessageUtil;
import com.velocitypowered.proxy.network.packet.AbstractPluginMessagePacket;
import com.velocitypowered.proxy.network.packet.Packet;
import com.velocitypowered.proxy.network.packet.clientbound.ClientboundAvailableCommandsPacket;
import com.velocitypowered.proxy.network.packet.clientbound.ClientboundBossBarPacket;
import com.velocitypowered.proxy.network.packet.clientbound.ClientboundDisconnectPacket;
import com.velocitypowered.proxy.network.packet.clientbound.ClientboundKeepAlivePacket;
import com.velocitypowered.proxy.network.packet.clientbound.ClientboundPlayerListItemPacket;
import com.velocitypowered.proxy.network.packet.clientbound.ClientboundPluginMessagePacket;
import com.velocitypowered.proxy.network.packet.clientbound.ClientboundTabCompleteResponsePacket;
import com.velocitypowered.proxy.network.packet.serverbound.ServerboundPluginMessagePacket;
import io.netty.buffer.ByteBuf;
import io.netty.buffer.ByteBufUtil;
import io.netty.buffer.Unpooled;
import io.netty.channel.Channel;
import io.netty.handler.timeout.ReadTimeoutException;
import java.util.Collection;
import org.apache.logging.log4j.LogManager;
import org.apache.logging.log4j.Logger;

public class BackendPlaySessionHandler implements MinecraftSessionHandler {

  private static final Logger logger = LogManager.getLogger(BackendPlaySessionHandler.class);
  private static final boolean BACKPRESSURE_LOG = Boolean
      .getBoolean("velocity.log-server-backpressure");
  private final VelocityServer server;
  private final VelocityServerConnection serverConn;
  private final ClientPlaySessionHandler playerSessionHandler;
  private final MinecraftConnection playerConnection;
  private final BungeeCordMessageResponder bungeecordMessageResponder;
  private boolean exceptionTriggered = false;

  BackendPlaySessionHandler(VelocityServer server, VelocityServerConnection serverConn) {
    this.server = server;
    this.serverConn = serverConn;
    this.playerConnection = serverConn.getPlayer().getConnection();

    MinecraftSessionHandler psh = playerConnection.getSessionHandler();
    if (!(psh instanceof ClientPlaySessionHandler)) {
      throw new IllegalStateException(
          "Initializing BackendPlaySessionHandler with no backing client play session handler!");
    }
    this.playerSessionHandler = (ClientPlaySessionHandler) psh;

    this.bungeecordMessageResponder = new BungeeCordMessageResponder(server,
        serverConn.getPlayer());
  }

  @Override
  public void activated() {
    serverConn.getServer().addPlayer(serverConn.getPlayer());
<<<<<<< HEAD
    MinecraftConnection serverMc = serverConn.ensureConnected();
    serverMc.write(PluginMessageUtil.constructChannelsPacket(serverMc.getProtocolVersion(),
        ImmutableList.of(getBungeeCordChannel(serverMc.getProtocolVersion())), ServerboundPluginMessagePacket.FACTORY
    ));
=======

    if (server.getConfiguration().isBungeePluginChannelEnabled()) {
      MinecraftConnection serverMc = serverConn.ensureConnected();
      serverMc.write(PluginMessageUtil.constructChannelsPacket(serverMc.getProtocolVersion(),
          ImmutableList.of(getBungeeCordChannel(serverMc.getProtocolVersion()))
      ));
    }
>>>>>>> 72d47b5a
  }

  @Override
  public boolean beforeHandle() {
    if (!serverConn.isActive()) {
      // Obsolete connection
      serverConn.disconnect();
      return true;
    }
    return false;
  }

  @Override
<<<<<<< HEAD
  public boolean handle(ClientboundKeepAlivePacket packet) {
    serverConn.setLastPingId(packet.getRandomId());
=======
  public boolean handle(KeepAlive packet) {
    serverConn.getPendingPings().put(packet.getRandomId(), System.currentTimeMillis());
>>>>>>> 72d47b5a
    return false; // forwards on
  }

  @Override
  public boolean handle(ClientboundDisconnectPacket packet) {
    serverConn.disconnect();
    serverConn.getPlayer().handleConnectionException(serverConn.getServer(), packet, true);
    return true;
  }

  @Override
  public boolean handle(ClientboundBossBarPacket packet) {
    if (packet.getAction() == ClientboundBossBarPacket.ADD) {
      playerSessionHandler.getServerBossBars().add(packet.getUuid());
    } else if (packet.getAction() == ClientboundBossBarPacket.REMOVE) {
      playerSessionHandler.getServerBossBars().remove(packet.getUuid());
    }
    return false; // forward
  }

  @Override
  public boolean handle(ClientboundPluginMessagePacket packet) {
    if (bungeecordMessageResponder.process(packet)) {
      return true;
    }

    if (!serverConn.getPlayer().canForwardPluginMessage(serverConn.ensureConnected()
        .getProtocolVersion(), packet)) {
      return true;
    }

    // We need to specially handle REGISTER and UNREGISTER packets. Later on, we'll write them to
    // the client.
    if (PluginMessageUtil.isRegister(packet)) {
      serverConn.getPlayer().getKnownChannels().addAll(PluginMessageUtil.getChannels(packet));
      return false;
    } else if (PluginMessageUtil.isUnregister(packet)) {
      serverConn.getPlayer().getKnownChannels().removeAll(PluginMessageUtil.getChannels(packet));
      return false;
    }

    if (PluginMessageUtil.isMcBrand(packet)) {
      AbstractPluginMessagePacket<?> rewritten = PluginMessageUtil.rewriteMinecraftBrand(packet,
          server.getVersion(), playerConnection.getProtocolVersion(), ClientboundPluginMessagePacket.FACTORY);
      playerConnection.write(rewritten);
      return true;
    }

    if (serverConn.getPhase().handle(serverConn, serverConn.getPlayer(), packet)) {
      // Handled.
      return true;
    }

    ChannelIdentifier id = server.getChannelRegistrar().getFromId(packet.getChannel());
    if (id == null) {
      return false;
    }

    byte[] copy = ByteBufUtil.getBytes(packet.content());
    PluginMessageEvent event = new PluginMessageEvent(serverConn, serverConn.getPlayer(), id,
        copy);
    server.getEventManager().fire(event)
        .thenAcceptAsync(pme -> {
          if (pme.getResult().isAllowed() && !playerConnection.isClosed()) {
            ClientboundPluginMessagePacket copied = new ClientboundPluginMessagePacket(packet.getChannel(),
                Unpooled.wrappedBuffer(copy));
            playerConnection.write(copied);
          }
        }, playerConnection.eventLoop())
        .exceptionally((ex) -> {
          logger.error("Exception while handling plugin message {}", packet, ex);
          return null;
        });
    return true;
  }

  @Override
  public boolean handle(ClientboundTabCompleteResponsePacket packet) {
    playerSessionHandler.handleTabCompleteResponse(packet);
    return true;
  }

  @Override
  public boolean handle(ClientboundPlayerListItemPacket packet) {
    serverConn.getPlayer().getTabList().processBackendPacket(packet);
    return false; //Forward packet to player
  }

  @Override
  public boolean handle(ClientboundAvailableCommandsPacket commands) {
    RootCommandNode<CommandSource> rootNode = commands.getRootNode();
    if (server.getConfiguration().isAnnounceProxyCommands()) {
      // Inject commands from the proxy.
      RootCommandNode<CommandSource> dispatcherRootNode =
          (RootCommandNode<CommandSource>)
              filterNode(server.getCommandManager().getDispatcher().getRoot());
      assert dispatcherRootNode != null : "Filtering root node returned null.";
      Collection<CommandNode<CommandSource>> proxyNodes = dispatcherRootNode.getChildren();
      for (CommandNode<CommandSource> node : proxyNodes) {
        CommandNode<CommandSource> existingServerChild = rootNode.getChild(node.getName());
        if (existingServerChild != null) {
          rootNode.getChildren().remove(existingServerChild);
        }
        rootNode.addChild(node);
      }
    }

    server.getEventManager().fire(
        new PlayerAvailableCommandsEvent(serverConn.getPlayer(), rootNode))
        .thenAcceptAsync(event -> playerConnection.write(commands), playerConnection.eventLoop())
        .exceptionally((ex) -> {
          logger.error("Exception while handling available commands for {}", playerConnection, ex);
          return null;
        });
    return true;
  }

  /**
   * Creates a deep copy of the provided command node, but removes any node that are not accessible
   * by the player (respecting the requirement of the node).
   *
   * @param source source node
   * @return filtered node
   */
  private CommandNode<CommandSource> filterNode(CommandNode<CommandSource> source) {
    CommandNode<CommandSource> dest;
    if (source instanceof RootCommandNode) {
      dest = new RootCommandNode<>();
    } else {
      if (source.getRequirement() != null) {
        try {
          if (!source.getRequirement().test(serverConn.getPlayer())) {
            return null;
          }
        } catch (Throwable e) {
          // swallow everything because plugins
          logger.error(
              "Requirement test for command node " + source + " encountered an exception", e);
        }
      }

      ArgumentBuilder<CommandSource, ?> destChildBuilder = source.createBuilder();
      destChildBuilder.requires((commandSource) -> true);
      if (destChildBuilder.getRedirect() != null) {
        destChildBuilder.redirect(filterNode(destChildBuilder.getRedirect()));
      }

      dest = destChildBuilder.build();
    }

    for (CommandNode<CommandSource> sourceChild : source.getChildren()) {
      CommandNode<CommandSource> destChild = filterNode(sourceChild);
      if (destChild == null) {
        continue;
      }
      dest.addChild(destChild);
    }

    return dest;
  }

  @Override
  public void handleGeneric(Packet packet) {
    if (packet instanceof AbstractPluginMessagePacket<?>) {
      ((AbstractPluginMessagePacket<?>) packet).retain();
    }
    playerConnection.delayedWrite(packet);
  }

  @Override
  public void handleUnknown(ByteBuf buf) {
    playerConnection.delayedWrite(buf.retain());
  }

  @Override
  public void readCompleted() {
    playerConnection.flush();
  }

  @Override
  public void exception(Throwable throwable) {
    exceptionTriggered = true;
    serverConn.getPlayer().handleConnectionException(serverConn.getServer(), throwable,
        !(throwable instanceof ReadTimeoutException));
  }

  public VelocityServer getServer() {
    return server;
  }

  @Override
  public void disconnected() {
    serverConn.getServer().removePlayer(serverConn.getPlayer());
    if (!serverConn.isGracefulDisconnect() && !exceptionTriggered) {
      if (server.getConfiguration().isFailoverOnUnexpectedServerDisconnect()) {
        serverConn.getPlayer().handleConnectionException(serverConn.getServer(),
            ClientboundDisconnectPacket.create(ConnectionMessages.INTERNAL_SERVER_CONNECTION_ERROR,
                ProtocolVersion.MINECRAFT_1_16), true);
      } else {
        serverConn.getPlayer().disconnect(ConnectionMessages.INTERNAL_SERVER_CONNECTION_ERROR);
      }
    }
  }

  @Override
  public void writabilityChanged() {
    Channel serverChan = serverConn.ensureConnected().getChannel();
    boolean writable = serverChan.isWritable();

    if (BACKPRESSURE_LOG) {
      if (writable) {
        logger.info("{} is not writable, not auto-reading player connection data", this.serverConn);
      } else {
        logger.info("{} is writable, will auto-read player connection data", this.serverConn);
      }
    }

    playerConnection.setAutoReading(writable);
  }
}<|MERGE_RESOLUTION|>--- conflicted
+++ resolved
@@ -67,12 +67,6 @@
   @Override
   public void activated() {
     serverConn.getServer().addPlayer(serverConn.getPlayer());
-<<<<<<< HEAD
-    MinecraftConnection serverMc = serverConn.ensureConnected();
-    serverMc.write(PluginMessageUtil.constructChannelsPacket(serverMc.getProtocolVersion(),
-        ImmutableList.of(getBungeeCordChannel(serverMc.getProtocolVersion())), ServerboundPluginMessagePacket.FACTORY
-    ));
-=======
 
     if (server.getConfiguration().isBungeePluginChannelEnabled()) {
       MinecraftConnection serverMc = serverConn.ensureConnected();
@@ -80,7 +74,6 @@
           ImmutableList.of(getBungeeCordChannel(serverMc.getProtocolVersion()))
       ));
     }
->>>>>>> 72d47b5a
   }
 
   @Override
@@ -94,13 +87,8 @@
   }
 
   @Override
-<<<<<<< HEAD
   public boolean handle(ClientboundKeepAlivePacket packet) {
     serverConn.setLastPingId(packet.getRandomId());
-=======
-  public boolean handle(KeepAlive packet) {
-    serverConn.getPendingPings().put(packet.getRandomId(), System.currentTimeMillis());
->>>>>>> 72d47b5a
     return false; // forwards on
   }
 
