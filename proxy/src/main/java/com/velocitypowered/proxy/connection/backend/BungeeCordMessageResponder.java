--- conflicted
+++ resolved
@@ -306,30 +306,8 @@
   private static void sendServerResponse(ConnectedPlayer player, ByteBuf buf) {
     MinecraftConnection serverConnection = player.ensureAndGetCurrentServer().ensureConnected();
     String chan = getBungeeCordChannel(serverConnection.getProtocolVersion());
-<<<<<<< HEAD
-
-    ServerboundPluginMessagePacket msg = null;
-    boolean released = false;
-
-    try {
-      VelocityServerConnection vsc = player.getConnectedServer();
-      if (vsc == null) {
-        return;
-      }
-
-      MinecraftConnection serverConn = vsc.ensureConnected();
-      msg = new ServerboundPluginMessagePacket(chan, buf);
-      serverConn.write(msg);
-      released = true;
-    } finally {
-      if (!released && msg != null) {
-        msg.release();
-      }
-    }
-=======
-    PluginMessage msg = new PluginMessage(chan, buf);
+    ServerboundPluginMessagePacket msg = new ServerboundPluginMessagePacket(chan, buf);
     serverConnection.write(msg);
->>>>>>> 72d47b5a
   }
 
   boolean process(AbstractPluginMessagePacket<?> message) {
