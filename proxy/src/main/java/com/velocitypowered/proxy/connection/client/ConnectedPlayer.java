/*
 * Copyright (C) 2018 Velocity Contributors
 *
 * This program is free software: you can redistribute it and/or modify
 * it under the terms of the GNU General Public License as published by
 * the Free Software Foundation, either version 3 of the License, or
 * (at your option) any later version.
 *
 * This program is distributed in the hope that it will be useful,
 * but WITHOUT ANY WARRANTY; without even the implied warranty of
 * MERCHANTABILITY or FITNESS FOR A PARTICULAR PURPOSE.  See the
 * GNU General Public License for more details.
 *
 * You should have received a copy of the GNU General Public License
 * along with this program.  If not, see <https://www.gnu.org/licenses/>.
 */

package com.velocitypowered.proxy.connection.client;

import static com.velocitypowered.api.proxy.ConnectionRequestBuilder.Status.ALREADY_CONNECTED;
import static com.velocitypowered.proxy.connection.util.ConnectionRequestResults.plainResult;
import static java.util.concurrent.CompletableFuture.completedFuture;

import com.google.common.base.Preconditions;
import com.google.gson.JsonObject;
import com.velocitypowered.api.event.connection.DisconnectEvent;
import com.velocitypowered.api.event.connection.DisconnectEvent.LoginStatus;
import com.velocitypowered.api.event.player.KickedFromServerEvent;
import com.velocitypowered.api.event.player.KickedFromServerEvent.DisconnectPlayer;
import com.velocitypowered.api.event.player.KickedFromServerEvent.Notify;
import com.velocitypowered.api.event.player.KickedFromServerEvent.RedirectPlayer;
import com.velocitypowered.api.event.player.KickedFromServerEvent.ServerKickResult;
import com.velocitypowered.api.event.player.PlayerModInfoEvent;
import com.velocitypowered.api.event.player.PlayerResourcePackStatusEvent;
import com.velocitypowered.api.event.player.PlayerSettingsChangedEvent;
import com.velocitypowered.api.event.player.ServerPreConnectEvent;
import com.velocitypowered.api.network.ProtocolVersion;
import com.velocitypowered.api.permission.PermissionFunction;
import com.velocitypowered.api.permission.PermissionProvider;
import com.velocitypowered.api.permission.Tristate;
import com.velocitypowered.api.proxy.ConnectionRequestBuilder;
import com.velocitypowered.api.proxy.Player;
import com.velocitypowered.api.proxy.ServerConnection;
import com.velocitypowered.api.proxy.messages.ChannelIdentifier;
import com.velocitypowered.api.proxy.player.PlayerSettings;
import com.velocitypowered.api.proxy.player.ResourcePackInfo;
import com.velocitypowered.api.proxy.server.RegisteredServer;
import com.velocitypowered.api.util.GameProfile;
import com.velocitypowered.api.util.ModInfo;
import com.velocitypowered.proxy.VelocityServer;
import com.velocitypowered.proxy.config.VelocityConfiguration;
import com.velocitypowered.proxy.connection.MinecraftConnection;
import com.velocitypowered.proxy.connection.MinecraftConnectionAssociation;
import com.velocitypowered.proxy.connection.backend.VelocityServerConnection;
import com.velocitypowered.proxy.connection.forge.legacy.LegacyForgeConstants;
import com.velocitypowered.proxy.connection.player.VelocityResourcePackInfo;
import com.velocitypowered.proxy.connection.util.ConnectionMessages;
import com.velocitypowered.proxy.connection.util.ConnectionRequestResults.Impl;
import com.velocitypowered.proxy.protocol.ProtocolUtils;
import com.velocitypowered.proxy.protocol.StateRegistry;
import com.velocitypowered.proxy.protocol.packet.Chat;
import com.velocitypowered.proxy.protocol.packet.ClientSettings;
import com.velocitypowered.proxy.protocol.packet.Disconnect;
import com.velocitypowered.proxy.protocol.packet.HeaderAndFooter;
import com.velocitypowered.proxy.protocol.packet.KeepAlive;
import com.velocitypowered.proxy.protocol.packet.PluginMessage;
import com.velocitypowered.proxy.protocol.packet.ResourcePackRequest;
import com.velocitypowered.proxy.protocol.packet.title.GenericTitlePacket;
import com.velocitypowered.proxy.protocol.util.PluginMessageUtil;
import com.velocitypowered.proxy.server.VelocityRegisteredServer;
import com.velocitypowered.proxy.tablist.VelocityTabList;
import com.velocitypowered.proxy.tablist.VelocityTabListLegacy;
import com.velocitypowered.proxy.util.DurationUtils;
import com.velocitypowered.proxy.util.collect.CappedSet;
import io.netty.buffer.ByteBufUtil;
import io.netty.buffer.Unpooled;
import java.net.InetSocketAddress;
import java.util.ArrayDeque;
import java.util.Collection;
import java.util.Collections;
import java.util.List;
import java.util.Locale;
import java.util.Objects;
import java.util.Optional;
import java.util.Queue;
import java.util.UUID;
import java.util.concurrent.CompletableFuture;
import java.util.concurrent.CompletionException;
import java.util.concurrent.ThreadLocalRandom;
import net.kyori.adventure.audience.MessageType;
import net.kyori.adventure.bossbar.BossBar;
import net.kyori.adventure.identity.Identity;
import net.kyori.adventure.text.Component;
import net.kyori.adventure.text.TranslatableComponent;
import net.kyori.adventure.text.format.NamedTextColor;
import net.kyori.adventure.text.serializer.gson.GsonComponentSerializer;
import net.kyori.adventure.text.serializer.legacy.LegacyComponentSerializer;
import net.kyori.adventure.text.serializer.plain.PlainComponentSerializer;
import org.apache.logging.log4j.LogManager;
import org.apache.logging.log4j.Logger;
import org.checkerframework.checker.nullness.qual.MonotonicNonNull;
import org.checkerframework.checker.nullness.qual.NonNull;
import org.checkerframework.checker.nullness.qual.Nullable;

public class ConnectedPlayer implements MinecraftConnectionAssociation, Player {

  private static final int MAX_PLUGIN_CHANNELS = 1024;
  private static final PlainComponentSerializer PASS_THRU_TRANSLATE = new PlainComponentSerializer(
      c -> "", TranslatableComponent::key);
  static final PermissionProvider DEFAULT_PERMISSIONS = s -> PermissionFunction.ALWAYS_UNDEFINED;

  private static final Logger logger = LogManager.getLogger(ConnectedPlayer.class);

  private final Identity identity = new IdentityImpl();
  /**
   * The actual Minecraft connection. This is actually a wrapper object around the Netty channel.
   */
  private final MinecraftConnection connection;
  private final @Nullable InetSocketAddress virtualHost;
  private GameProfile profile;
  private PermissionFunction permissionFunction;
  private int tryIndex = 0;
  private long ping = -1;
  private final boolean onlineMode;
  private @Nullable VelocityServerConnection connectedServer;
  private @Nullable VelocityServerConnection connectionInFlight;
  private @Nullable PlayerSettings settings;
  private @Nullable ModInfo modInfo;
  private Component playerListHeader = Component.empty();
  private Component playerListFooter = Component.empty();
  private final VelocityTabList tabList;
  private final VelocityServer server;
  private ClientConnectionPhase connectionPhase;
  private final Collection<String> knownChannels;
  private final CompletableFuture<Void> teardownFuture = new CompletableFuture<>();
  private @MonotonicNonNull List<String> serversToTry = null;
  private @MonotonicNonNull Boolean previousResourceResponse;
  private final Queue<ResourcePackInfo> outstandingResourcePacks = new ArrayDeque<>();
  private @Nullable ResourcePackInfo pendingResourcePack;
  private @Nullable ResourcePackInfo appliedResourcePack;

  ConnectedPlayer(VelocityServer server, GameProfile profile, MinecraftConnection connection,
      @Nullable InetSocketAddress virtualHost, boolean onlineMode) {
    this.server = server;
    this.profile = profile;
    this.connection = connection;
    this.virtualHost = virtualHost;
    this.permissionFunction = PermissionFunction.ALWAYS_UNDEFINED;
    this.connectionPhase = connection.getType().getInitialClientPhase();
    this.knownChannels = CappedSet.create(MAX_PLUGIN_CHANNELS);
    this.onlineMode = onlineMode;

    if (connection.getProtocolVersion().compareTo(ProtocolVersion.MINECRAFT_1_8) >= 0) {
      this.tabList = new VelocityTabList(this);
    } else {
      this.tabList = new VelocityTabListLegacy(this);
    }
  }

  @Override
  public @NonNull Identity identity() {
    return this.identity;
  }

  @Override
  public String getUsername() {
    return profile.getName();
  }

  @Override
  public UUID getUniqueId() {
    return profile.getId();
  }

  @Override
  public Optional<ServerConnection> getCurrentServer() {
    return Optional.ofNullable(connectedServer);
  }

  /**
   * Makes sure the player is connected to a server and returns the server they are connected to.
   * @return the server the player is connected to
   */
  public VelocityServerConnection ensureAndGetCurrentServer() {
    VelocityServerConnection con = this.connectedServer;
    if (con == null) {
      throw new IllegalStateException("Not connected to server!");
    }
    return con;
  }

  @Override
  public GameProfile getGameProfile() {
    return profile;
  }

  public MinecraftConnection getConnection() {
    return connection;
  }

  @Override
  public long getPing() {
    return this.ping;
  }

  void setPing(long ping) {
    this.ping = ping;
  }

  @Override
  public boolean isOnlineMode() {
    return onlineMode;
  }

  @Override
  public PlayerSettings getPlayerSettings() {
    return settings == null ? ClientSettingsWrapper.DEFAULT : this.settings;
  }

  void setPlayerSettings(ClientSettings settings) {
    ClientSettingsWrapper cs = new ClientSettingsWrapper(settings);
    this.settings = cs;
    server.getEventManager().fireAndForget(new PlayerSettingsChangedEvent(this, cs));
  }

  @Override
  public Optional<ModInfo> getModInfo() {
    return Optional.ofNullable(modInfo);
  }

  public void setModInfo(ModInfo modInfo) {
    this.modInfo = modInfo;
    server.getEventManager().fireAndForget(new PlayerModInfoEvent(this, modInfo));
  }

  @Override
  public InetSocketAddress getRemoteAddress() {
    return (InetSocketAddress) connection.getRemoteAddress();
  }

  @Override
  public Optional<InetSocketAddress> getVirtualHost() {
    return Optional.ofNullable(virtualHost);
  }

  void setPermissionFunction(PermissionFunction permissionFunction) {
    this.permissionFunction = permissionFunction;
  }

  @Override
  public boolean isActive() {
    return connection.getChannel().isActive();
  }

  @Override
  public ProtocolVersion getProtocolVersion() {
    return connection.getProtocolVersion();
  }

  @Override
<<<<<<< HEAD
=======
  public void sendMessage(net.kyori.text.Component component, MessagePosition position) {
    Preconditions.checkNotNull(component, "component");
    Preconditions.checkNotNull(position, "position");

    byte pos = (byte) position.ordinal();
    String json;
    if (position == MessagePosition.ACTION_BAR) {
      if (getProtocolVersion().compareTo(ProtocolVersion.MINECRAFT_1_11) >= 0) {
        // We can use the title packet instead.
        GenericTitlePacket pkt = GenericTitlePacket.constructTitlePacket(
                        GenericTitlePacket.ActionType.SET_ACTION_BAR, this.getProtocolVersion());
        pkt.setComponent(net.kyori.text.serializer.gson.GsonComponentSerializer.INSTANCE
            .serialize(component));
        connection.write(pkt);
        return;
      } else {
        // Due to issues with action bar packets, we'll need to convert the text message into a
        // legacy message and then inject the legacy text into a component... yuck!
        JsonObject object = new JsonObject();
        object.addProperty("text", net.kyori.text.serializer.legacy
            .LegacyComponentSerializer.legacy().serialize(component));
        json = object.toString();
      }
    } else {
      json = net.kyori.text.serializer.gson.GsonComponentSerializer.INSTANCE.serialize(component);
    }

    Chat chat = new Chat();
    chat.setType(pos);
    chat.setMessage(json);
    connection.write(chat);
  }

  @Override
>>>>>>> 43b72ff8
  public void sendMessage(@NonNull Identity identity, @NonNull Component message) {
    connection.write(Chat.createClientbound(identity, message, this.getProtocolVersion()));
  }

  @Override
  public void sendMessage(@NonNull Identity identity, @NonNull Component message,
      @NonNull MessageType type) {
    Preconditions.checkNotNull(message, "message");
    Preconditions.checkNotNull(type, "type");

    Chat packet = Chat.createClientbound(identity, message, this.getProtocolVersion());
    packet.setType(type == MessageType.CHAT ? Chat.CHAT_TYPE : Chat.SYSTEM_TYPE);
    connection.write(packet);
  }

  @Override
  public void sendActionBar(net.kyori.adventure.text.@NonNull Component message) {
    ProtocolVersion playerVersion = getProtocolVersion();
    if (playerVersion.compareTo(ProtocolVersion.MINECRAFT_1_11) >= 0) {
      // Use the title packet instead.
      GenericTitlePacket pkt = GenericTitlePacket.constructTitlePacket(
              GenericTitlePacket.ActionType.SET_ACTION_BAR, playerVersion);
      pkt.setComponent(ProtocolUtils.getJsonChatSerializer(playerVersion)
          .serialize(message));
      connection.write(pkt);
    } else {
      // Due to issues with action bar packets, we'll need to convert the text message into a
      // legacy message and then inject the legacy text into a component... yuck!
      JsonObject object = new JsonObject();
      object.addProperty("text", LegacyComponentSerializer.legacySection().serialize(message));
      Chat chat = new Chat();
      chat.setMessage(object.toString());
      chat.setType(Chat.GAME_INFO_TYPE);
      connection.write(chat);
    }
  }

  @Override
  public Component getPlayerListHeader() {
    return this.playerListHeader;
  }

  @Override
  public Component getPlayerListFooter() {
    return this.playerListFooter;
  }

  @Override
  public void sendPlayerListHeader(@NonNull final Component header) {
    this.sendPlayerListHeaderAndFooter(header, this.playerListFooter);
  }

  @Override
  public void sendPlayerListFooter(@NonNull final Component footer) {
    this.sendPlayerListHeaderAndFooter(this.playerListHeader, footer);
  }

  @Override
  public void sendPlayerListHeaderAndFooter(final Component header, final Component footer) {
    this.playerListHeader = Objects.requireNonNull(header, "header");
    this.playerListFooter = Objects.requireNonNull(footer, "footer");
    if (this.getProtocolVersion().compareTo(ProtocolVersion.MINECRAFT_1_8) >= 0) {
      this.connection.write(HeaderAndFooter.create(header, footer, this.getProtocolVersion()));
    }
  }

  @Override
  public void showTitle(net.kyori.adventure.title.@NonNull Title title) {
    if (this.getProtocolVersion().compareTo(ProtocolVersion.MINECRAFT_1_8) >= 0) {
      GsonComponentSerializer serializer = ProtocolUtils.getJsonChatSerializer(this
          .getProtocolVersion());

      GenericTitlePacket titlePkt = GenericTitlePacket.constructTitlePacket(
                      GenericTitlePacket.ActionType.SET_TITLE, this.getProtocolVersion());
      titlePkt.setComponent(serializer.serialize(title.title()));
      connection.delayedWrite(titlePkt);

      GenericTitlePacket subtitlePkt = GenericTitlePacket.constructTitlePacket(
              GenericTitlePacket.ActionType.SET_SUBTITLE, this.getProtocolVersion());
      subtitlePkt.setComponent(serializer.serialize(title.subtitle()));
      connection.delayedWrite(subtitlePkt);

      GenericTitlePacket timesPkt = GenericTitlePacket.constructTitlePacket(
              GenericTitlePacket.ActionType.SET_TIMES, this.getProtocolVersion());
      net.kyori.adventure.title.Title.Times times = title.times();
      if (times != null) {
        timesPkt.setFadeIn((int) DurationUtils.toTicks(times.fadeIn()));
        timesPkt.setStay((int) DurationUtils.toTicks(times.stay()));
        timesPkt.setFadeOut((int) DurationUtils.toTicks(times.fadeOut()));
      }
      connection.delayedWrite(timesPkt);

      connection.flush();
    }
  }

  @Override
  public void clearTitle() {
    if (this.getProtocolVersion().compareTo(ProtocolVersion.MINECRAFT_1_8) >= 0) {
      connection.write(GenericTitlePacket.constructTitlePacket(
              GenericTitlePacket.ActionType.HIDE, this.getProtocolVersion()));
    }
  }

  @Override
  public void resetTitle() {
    if (this.getProtocolVersion().compareTo(ProtocolVersion.MINECRAFT_1_8) >= 0) {
      connection.write(GenericTitlePacket.constructTitlePacket(
                      GenericTitlePacket.ActionType.RESET, this.getProtocolVersion()));
    }
  }

  @Override
  public void hideBossBar(@NonNull BossBar bar) {
    if (this.getProtocolVersion().compareTo(ProtocolVersion.MINECRAFT_1_9) >= 0) {
      this.server.getBossBarManager().removeBossBar(this, bar);
    }
  }

  @Override
  public void showBossBar(@NonNull BossBar bar) {
    if (this.getProtocolVersion().compareTo(ProtocolVersion.MINECRAFT_1_9) >= 0) {
      this.server.getBossBarManager().addBossBar(this, bar);
    }
  }

  @Override
  public ConnectionRequestBuilder createConnectionRequest(RegisteredServer server) {
    return new ConnectionRequestBuilderImpl(server);
  }

  @Override
  public List<GameProfile.Property> getGameProfileProperties() {
    return this.profile.getProperties();
  }

  @Override
  public void setGameProfileProperties(List<GameProfile.Property> properties) {
    this.profile = profile.withProperties(Preconditions.checkNotNull(properties));
  }

  @Override
  public void clearHeaderAndFooter() {
    tabList.clearHeaderAndFooter();
  }

  @Override
  public VelocityTabList getTabList() {
    return tabList;
  }

  @Override
  public void disconnect(Component reason) {
    if (connection.eventLoop().inEventLoop()) {
      disconnect0(reason, false);
    } else {
      connection.eventLoop().execute(() -> disconnect0(reason, false));
    }
  }

  /**
   * Disconnects the player from the proxy.
   * @param reason the reason for disconnecting the player
   * @param duringLogin whether the disconnect happened during login
   */
  public void disconnect0(Component reason, boolean duringLogin) {
    logger.info("{} has disconnected: {}", this,
        LegacyComponentSerializer.legacySection().serialize(reason));
    connection.closeWith(Disconnect.create(reason, this.getProtocolVersion()));
  }

<<<<<<< HEAD
=======
  @Override
  public void sendTitle(Title title) {
    Preconditions.checkNotNull(title, "title");

    ProtocolVersion protocolVersion = connection.getProtocolVersion();
    if (title.equals(Titles.reset())) {
      connection.write(GenericTitlePacket.constructTitlePacket(
              GenericTitlePacket.ActionType.RESET, protocolVersion));
    } else if (title.equals(Titles.hide())) {
      connection.write(GenericTitlePacket.constructTitlePacket(
              GenericTitlePacket.ActionType.HIDE, protocolVersion));
    } else if (title instanceof TextTitle) {
      TextTitle tt = (TextTitle) title;

      if (tt.isResetBeforeSend()) {
        connection.delayedWrite(GenericTitlePacket.constructTitlePacket(
                GenericTitlePacket.ActionType.RESET, protocolVersion));
      }

      Optional<net.kyori.text.Component> titleText = tt.getTitle();
      if (titleText.isPresent()) {
        GenericTitlePacket titlePkt = GenericTitlePacket.constructTitlePacket(
                GenericTitlePacket.ActionType.SET_TITLE, protocolVersion);
        titlePkt.setComponent(net.kyori.text.serializer.gson.GsonComponentSerializer.INSTANCE
            .serialize(titleText.get()));
        connection.delayedWrite(titlePkt);
      }

      Optional<net.kyori.text.Component> subtitleText = tt.getSubtitle();
      if (subtitleText.isPresent()) {
        GenericTitlePacket titlePkt = GenericTitlePacket.constructTitlePacket(
                GenericTitlePacket.ActionType.SET_SUBTITLE, protocolVersion);
        titlePkt.setComponent(net.kyori.text.serializer.gson.GsonComponentSerializer.INSTANCE
            .serialize(subtitleText.get()));
        connection.delayedWrite(titlePkt);
      }

      if (tt.areTimesSet()) {
        GenericTitlePacket timesPkt = GenericTitlePacket.constructTitlePacket(
                GenericTitlePacket.ActionType.SET_TIMES, protocolVersion);
        timesPkt.setFadeIn(tt.getFadeIn());
        timesPkt.setStay(tt.getStay());
        timesPkt.setFadeOut(tt.getFadeOut());
        connection.delayedWrite(timesPkt);
      }
      connection.flush();
    } else {
      throw new IllegalArgumentException("Unknown title class " + title.getClass().getName());
    }

  }

>>>>>>> 43b72ff8
  public @Nullable VelocityServerConnection getConnectedServer() {
    return connectedServer;
  }

  public @Nullable VelocityServerConnection getConnectionInFlight() {
    return connectionInFlight;
  }

  public void resetInFlightConnection() {
    connectionInFlight = null;
  }

  /**
   * Handles unexpected disconnects.
   * @param server the server we disconnected from
   * @param throwable the exception
   * @param safe whether or not we can safely reconnect to a new server
   */
  public void handleConnectionException(RegisteredServer server, Throwable throwable,
      boolean safe) {
    if (!isActive()) {
      // If the connection is no longer active, it makes no sense to try and recover it.
      return;
    }

    if (throwable == null) {
      throw new NullPointerException("throwable");
    }

    Throwable wrapped = throwable;
    if (throwable instanceof CompletionException) {
      Throwable cause = throwable.getCause();
      if (cause != null) {
        wrapped = cause;
      }
    }
    String userMessage;
    if (connectedServer != null && connectedServer.getServerInfo().equals(server.getServerInfo())) {
      userMessage = "Your connection to " + server.getServerInfo().getName() + " encountered an "
          + "error.";
    } else {
      logger.error("{}: unable to connect to server {}", this, server.getServerInfo().getName(),
          wrapped);
      userMessage = "Unable to connect to " + server.getServerInfo().getName() + ". Try again "
          + "later.";
    }
    handleConnectionException(server, null, Component.text(userMessage,
        NamedTextColor.RED), safe);
  }

  /**
   * Handles unexpected disconnects.
   * @param server the server we disconnected from
   * @param disconnect the disconnect packet
   * @param safe whether or not we can safely reconnect to a new server
   */
  public void handleConnectionException(RegisteredServer server, Disconnect disconnect,
      boolean safe) {
    if (!isActive()) {
      // If the connection is no longer active, it makes no sense to try and recover it.
      return;
    }

    VelocityConfiguration.Messages messages = this.server.getConfiguration().getMessages();
    Component disconnectReason = GsonComponentSerializer.gson().deserialize(disconnect.getReason());
    String plainTextReason = PASS_THRU_TRANSLATE.serialize(disconnectReason);
    if (connectedServer != null && connectedServer.getServerInfo().equals(server.getServerInfo())) {
      logger.error("{}: kicked from server {}: {}", this, server.getServerInfo().getName(),
          plainTextReason);
      handleConnectionException(server, disconnectReason, Component.text()
          .append(messages.getKickPrefix(server.getServerInfo().getName())
              .colorIfAbsent(NamedTextColor.RED))
          .color(NamedTextColor.RED)
          .append(disconnectReason)
          .build(), safe);
    } else {
      logger.error("{}: disconnected while connecting to {}: {}", this,
          server.getServerInfo().getName(), plainTextReason);
      handleConnectionException(server, disconnectReason, Component.text()
          .append(messages.getDisconnectPrefix(server.getServerInfo().getName())
              .colorIfAbsent(NamedTextColor.RED))
          .append(disconnectReason)
          .build(), safe);
    }
  }

  private void handleConnectionException(RegisteredServer rs,
      @Nullable Component kickReason, Component friendlyReason, boolean safe) {
    if (!isActive()) {
      // If the connection is no longer active, it makes no sense to try and recover it.
      return;
    }

    if (!safe) {
      // /!\ IT IS UNSAFE TO CONTINUE /!\
      //
      // This is usually triggered by a failed Forge handshake.
      disconnect(friendlyReason);
      return;
    }

    boolean kickedFromCurrent = connectedServer == null || connectedServer.getServer().equals(rs);
    ServerKickResult result;
    if (kickedFromCurrent) {
      Optional<RegisteredServer> next = getNextServerToTry(rs);
      result = next.map(RedirectPlayer::create)
          .orElseGet(() -> DisconnectPlayer.create(friendlyReason));
    } else {
      // If we were kicked by going to another server, the connection should not be in flight
      if (connectionInFlight != null && connectionInFlight.getServer().equals(rs)) {
        resetInFlightConnection();
      }
      result = Notify.create(friendlyReason);
    }
    KickedFromServerEvent originalEvent = new KickedFromServerEvent(this, rs, kickReason,
        !kickedFromCurrent, result);
    handleKickEvent(originalEvent, friendlyReason, kickedFromCurrent);
  }

  private void handleKickEvent(KickedFromServerEvent originalEvent, Component friendlyReason,
      boolean kickedFromCurrent) {
    server.getEventManager().fire(originalEvent)
        .thenAcceptAsync(event -> {
          // There can't be any connection in flight now.
          connectionInFlight = null;

          // Make sure we clear the current connected server as the connection is invalid.
          boolean previouslyConnected = connectedServer != null;
          if (kickedFromCurrent) {
            connectedServer = null;
          }

          if (!isActive()) {
            // If the connection is no longer active, it makes no sense to try and recover it.
            return;
          }

          if (event.getResult() instanceof DisconnectPlayer) {
            DisconnectPlayer res = (DisconnectPlayer) event.getResult();
            disconnect(res.getReasonComponent());
          } else if (event.getResult() instanceof RedirectPlayer) {
            RedirectPlayer res = (RedirectPlayer) event.getResult();
            createConnectionRequest(res.getServer())
                .connect()
                .whenCompleteAsync((status, throwable) -> {
                  if (throwable != null) {
                    handleConnectionException(status != null ? status.getAttemptedConnection()
                        : res.getServer(), throwable, true);
                    return;
                  }

                  switch (status.getStatus()) {
                    // Impossible/nonsensical cases
                    case ALREADY_CONNECTED:
                    case CONNECTION_IN_PROGRESS:
                    // Fatal case
                    case CONNECTION_CANCELLED:
                      disconnect(status.getReasonComponent().orElse(res.getMessageComponent()));
                      break;
                    case SERVER_DISCONNECTED:
                      Component reason = status.getReasonComponent()
                          .orElse(ConnectionMessages.INTERNAL_SERVER_CONNECTION_ERROR);
                      handleConnectionException(res.getServer(), Disconnect.create(reason,
                          getProtocolVersion()), ((Impl) status).isSafe());
                      break;
                    case SUCCESS:
                      sendMessage(Identity.nil(), server.getConfiguration().getMessages()
                          .getMovedToNewServerPrefix().append(friendlyReason));
                      break;
                    default:
                      // The only remaining value is successful (no need to do anything!)
                      break;
                  }
                }, connection.eventLoop());
          } else if (event.getResult() instanceof Notify) {
            Notify res = (Notify) event.getResult();
            if (event.kickedDuringServerConnect() && previouslyConnected) {
              sendMessage(Identity.nil(), res.getMessageComponent());
            } else {
              disconnect(res.getMessageComponent());
            }
          } else {
            // In case someone gets creative, assume we want to disconnect the player.
            disconnect(friendlyReason);
          }
        }, connection.eventLoop());
  }

  /**
   * Finds another server to attempt to log into, if we were unexpectedly disconnected from the
   * server.
   *
   * @return the next server to try
   */
  public Optional<RegisteredServer> getNextServerToTry() {
    return this.getNextServerToTry(null);
  }

  /**
   * Finds another server to attempt to log into, if we were unexpectedly disconnected from the
   * server.
   *
   * @param current the "current" server that the player is on, useful as an override
   *
   * @return the next server to try
   */
  private Optional<RegisteredServer> getNextServerToTry(@Nullable RegisteredServer current) {
    if (serversToTry == null) {
      String virtualHostStr = getVirtualHost().map(InetSocketAddress::getHostString)
          .orElse("")
          .toLowerCase(Locale.ROOT);
      serversToTry = server.getConfiguration().getForcedHosts().getOrDefault(virtualHostStr,
          Collections.emptyList());
    }

    if (serversToTry.isEmpty()) {
      serversToTry = server.getConfiguration().getAttemptConnectionOrder();
    }

    for (int i = tryIndex; i < serversToTry.size(); i++) {
      String toTryName = serversToTry.get(i);
      if ((connectedServer != null && hasSameName(connectedServer.getServer(), toTryName))
          || (connectionInFlight != null && hasSameName(connectionInFlight.getServer(), toTryName))
          || (current != null && hasSameName(current, toTryName))) {
        continue;
      }

      tryIndex = i;
      return server.getServer(toTryName);
    }
    return Optional.empty();
  }

  private static boolean hasSameName(RegisteredServer server, String name) {
    return server.getServerInfo().getName().equalsIgnoreCase(name);
  }

  /**
   * Sets the player's new connected server and clears the in-flight connection.
   *
   * @param serverConnection the new server connection
   */
  public void setConnectedServer(@Nullable VelocityServerConnection serverConnection) {
    this.connectedServer = serverConnection;
    this.tryIndex = 0; // reset since we got connected to a server

    if (serverConnection == connectionInFlight) {
      connectionInFlight = null;
    }
  }

  public void sendLegacyForgeHandshakeResetPacket() {
    connectionPhase.resetConnectionPhase(this);
  }

  private MinecraftConnection ensureBackendConnection() {
    VelocityServerConnection sc = this.connectedServer;
    if (sc == null) {
      throw new IllegalStateException("No backend connection");
    }

    MinecraftConnection mc = sc.getConnection();
    if (mc == null) {
      throw new IllegalStateException("Backend connection is not connected to a server");
    }

    return mc;
  }

  void teardown() {
    if (connectionInFlight != null) {
      connectionInFlight.disconnect();
    }
    if (connectedServer != null) {
      connectedServer.disconnect();
    }

    Optional<Player> connectedPlayer = server.getPlayer(this.getUniqueId());
    server.unregisterConnection(this);

    DisconnectEvent.LoginStatus status;
    if (connectedPlayer.isPresent()) {
      if (!connectedPlayer.get().getCurrentServer().isPresent()) {
        status = LoginStatus.PRE_SERVER_JOIN;
      } else {
        status = connectedPlayer.get() == this ? LoginStatus.SUCCESSFUL_LOGIN
            : LoginStatus.CONFLICTING_LOGIN;
      }
    } else {
      status = connection.isKnownDisconnect() ? LoginStatus.CANCELLED_BY_PROXY :
          LoginStatus.CANCELLED_BY_USER;
    }

    DisconnectEvent event = new DisconnectEvent(this, status);
    server.getEventManager().fire(event).whenComplete((val, ex) -> {
      if (ex == null) {
        this.teardownFuture.complete(null);
      } else {
        this.teardownFuture.completeExceptionally(ex);
      }
    });
  }

  public CompletableFuture<Void> getTeardownFuture() {
    return teardownFuture;
  }

  @Override
  public String toString() {
    return "[connected player] " + profile.getName() + " (" + getRemoteAddress() + ")";
  }

  @Override
  public Tristate getPermissionValue(String permission) {
    return permissionFunction.getPermissionValue(permission);
  }

  @Override
  public boolean sendPluginMessage(ChannelIdentifier identifier, byte[] data) {
    Preconditions.checkNotNull(identifier, "identifier");
    Preconditions.checkNotNull(data, "data");
    PluginMessage message = new PluginMessage(identifier.getId(), Unpooled.wrappedBuffer(data));
    connection.write(message);
    return true;
  }

  @Override
  public void spoofChatInput(String input) {
    Preconditions.checkArgument(input.length() <= Chat.MAX_SERVERBOUND_MESSAGE_LENGTH,
        "input cannot be greater than " + Chat.MAX_SERVERBOUND_MESSAGE_LENGTH
            + " characters in length");
    ensureBackendConnection().write(Chat.createServerbound(input));
  }

  @Override
  @Deprecated
  public void sendResourcePack(String url) {
    sendResourcePackOffer(new VelocityResourcePackInfo.BuilderImpl(url).build());
  }

  @Override
  @Deprecated
  public void sendResourcePack(String url, byte[] hash) {
    sendResourcePackOffer(new VelocityResourcePackInfo.BuilderImpl(url).setHash(hash).build());
  }

  @Override
  public void sendResourcePackOffer(ResourcePackInfo packInfo) {
    if (this.getProtocolVersion().compareTo(ProtocolVersion.MINECRAFT_1_8) >= 0) {
      Preconditions.checkNotNull(packInfo, "packInfo");
      queueResourcePack(packInfo);
    }
  }

  /**
   * Queues a resource-pack for sending to the player and sends it
   * immediately if the queue is empty.
   */
  public void queueResourcePack(ResourcePackInfo info) {
    outstandingResourcePacks.add(info);
    if (outstandingResourcePacks.size() == 1) {
      tickResourcePackQueue();
    }
  }

  private void tickResourcePackQueue() {
    ResourcePackInfo queued = outstandingResourcePacks.peek();

    if (queued != null) {
      // Check if the player declined a resource pack once already
      if (previousResourceResponse != null && !previousResourceResponse) {
        // If that happened we can flush the queue right away.
        // Unless its 1.17+ and forced it will come back denied anyway
        while (!outstandingResourcePacks.isEmpty()) {
          queued = outstandingResourcePacks.peek();
          if (queued.getShouldForce() && getProtocolVersion()
                  .compareTo(ProtocolVersion.MINECRAFT_1_17) >= 0) {
            break;
          }
          onResourcePackResponse(PlayerResourcePackStatusEvent.Status.DECLINED, new byte[0]);
          queued = null;
        }
        if (queued == null) {
          // Exit as the queue was cleared
          return;
        }
      }

      ResourcePackRequest request = new ResourcePackRequest();
      request.setUrl(queued.getUrl());
      if (queued.getHash() != null) {
        request.setHash(ByteBufUtil.hexDump(queued.getHash()));
      } else {
        request.setHash("");
      }
      request.setRequired(queued.getShouldForce());
      request.setPrompt(queued.getPrompt());

      connection.write(request);
    }
  }

  @Override
  public @Nullable ResourcePackInfo getAppliedResourcePack() {
    return appliedResourcePack;
  }

  @Override
  public @Nullable ResourcePackInfo getPendingResourcePack() {
    return pendingResourcePack;
  }

  /**
   * Processes a client response to a sent resource-pack.
   */
  public boolean onResourcePackResponse(PlayerResourcePackStatusEvent.Status status,
                                        @Nullable byte[] hash) {

    final boolean peek = status == PlayerResourcePackStatusEvent.Status.ACCEPTED;
    final ResourcePackInfo queued = peek
            ? outstandingResourcePacks.peek() : outstandingResourcePacks.poll();

    server.getEventManager().fire(new PlayerResourcePackStatusEvent(this, status, queued))
            .thenAcceptAsync(event -> {
              if (event.getStatus() == PlayerResourcePackStatusEvent.Status.DECLINED
                      && event.getPackInfo() != null && event.getPackInfo().getShouldForce()
                      && (!event.isOverwriteKick() || event.getPlayer()
                              .getProtocolVersion().compareTo(ProtocolVersion.MINECRAFT_1_17) >= 0)
              ) {
                event.getPlayer().disconnect(Component
                        .translatable("multiplayer.requiredTexturePrompt.disconnect"));
              }
            });


    switch (status) {
      case ACCEPTED:
        previousResourceResponse = true;
        pendingResourcePack = queued;
        break;
      case DECLINED:
        previousResourceResponse = false;
        break;
      case SUCCESSFUL:
        appliedResourcePack = queued;
        pendingResourcePack = null;
        break;
      case FAILED_DOWNLOAD:
        pendingResourcePack = null;
        break;
      default:
        break;
    }

    if (!peek) {
      connection.eventLoop().execute(() -> {
        tickResourcePackQueue();
      });
    }

    return queued != null && queued.getOrigin() == ResourcePackInfo.Origin.DOWNSTREAM_SERVER;
  }

  /**
   * Sends a {@link KeepAlive} packet to the player with a random ID.
   * The response will be ignored by Velocity as it will not match the
   * ID last sent by the server.
   */
  public void sendKeepAlive() {
    if (connection.getState() == StateRegistry.PLAY) {
      KeepAlive keepAlive = new KeepAlive();
      keepAlive.setRandomId(ThreadLocalRandom.current().nextLong());
      connection.write(keepAlive);
    }
  }

  /**
   * Gets the current "phase" of the connection, mostly used for tracking
   * modded negotiation for legacy forge servers and provides methods
   * for performing phase specific actions.
   *
   * @return The {@link ClientConnectionPhase}
   */
  public ClientConnectionPhase getPhase() {
    return connectionPhase;
  }

  /**
   * Sets the current "phase" of the connection. See {@link #getPhase()}
   *
   * @param connectionPhase The {@link ClientConnectionPhase}
   */
  public void setPhase(ClientConnectionPhase connectionPhase) {
    this.connectionPhase = connectionPhase;
  }

  /**
   * Return all the plugin message channels "known" to the client.
   * @return the channels
   */
  public Collection<String> getKnownChannels() {
    return knownChannels;
  }

  /**
   * Determines whether or not we can forward a plugin message onto the client.
   * @param version the Minecraft protocol version
   * @param message the plugin message to forward to the client
   * @return {@code true} if the message can be forwarded, {@code false} otherwise
   */
  public boolean canForwardPluginMessage(ProtocolVersion version, PluginMessage message) {
    boolean minecraftOrFmlMessage;

    // By default, all internal Minecraft and Forge channels are forwarded from the server.
    if (version.compareTo(ProtocolVersion.MINECRAFT_1_12_2) <= 0) {
      String channel = message.getChannel();
      minecraftOrFmlMessage = channel.startsWith("MC|")
          || channel.startsWith(LegacyForgeConstants.FORGE_LEGACY_HANDSHAKE_CHANNEL)
          || PluginMessageUtil.isLegacyRegister(message)
          || PluginMessageUtil.isLegacyUnregister(message);
    } else {
      minecraftOrFmlMessage = message.getChannel().startsWith("minecraft:");
    }

    // Otherwise, we need to see if the player already knows this channel or it's known by the
    // proxy.
    return minecraftOrFmlMessage || knownChannels.contains(message.getChannel());
  }

  private class IdentityImpl implements Identity {
    @Override
    public @NonNull UUID uuid() {
      return ConnectedPlayer.this.getUniqueId();
    }
  }

  private class ConnectionRequestBuilderImpl implements ConnectionRequestBuilder {

    private final RegisteredServer toConnect;

    ConnectionRequestBuilderImpl(RegisteredServer toConnect) {
      this.toConnect = Preconditions.checkNotNull(toConnect, "info");
    }

    @Override
    public RegisteredServer getServer() {
      return toConnect;
    }

    private Optional<ConnectionRequestBuilder.Status> checkServer(RegisteredServer server) {
      Preconditions.checkArgument(server instanceof VelocityRegisteredServer,
          "Not a valid Velocity server.");
      if (connectionInFlight != null || (connectedServer != null
          && !connectedServer.hasCompletedJoin())) {
        return Optional.of(ConnectionRequestBuilder.Status.CONNECTION_IN_PROGRESS);
      }
      if (connectedServer != null && connectedServer.getServer().equals(server)) {
        return Optional.of(ALREADY_CONNECTED);
      }
      return Optional.empty();
    }

    private CompletableFuture<Optional<Status>> getInitialStatus() {
      return CompletableFuture.supplyAsync(() -> checkServer(toConnect), connection.eventLoop());
    }

    private CompletableFuture<Impl> internalConnect() {
      return this.getInitialStatus()
          .thenCompose(initialCheck -> {
            if (initialCheck.isPresent()) {
              return completedFuture(plainResult(initialCheck.get(), toConnect));
            }

            ServerPreConnectEvent event = new ServerPreConnectEvent(ConnectedPlayer.this,
                toConnect);
            return server.getEventManager().fire(event)
                .thenComposeAsync(newEvent -> {
                  Optional<RegisteredServer> newDest = newEvent.getResult().getServer();
                  if (!newDest.isPresent()) {
                    return completedFuture(
                        plainResult(ConnectionRequestBuilder.Status.CONNECTION_CANCELLED, toConnect)
                    );
                  }

                  RegisteredServer realDestination = newDest.get();
                  Optional<ConnectionRequestBuilder.Status> check = checkServer(realDestination);
                  if (check.isPresent()) {
                    return completedFuture(plainResult(check.get(), realDestination));
                  }

                  VelocityRegisteredServer vrs = (VelocityRegisteredServer) realDestination;
                  VelocityServerConnection con = new VelocityServerConnection(vrs,
                      ConnectedPlayer.this, server);
                  connectionInFlight = con;
                  return con.connect().thenApplyAsync((result) -> {
                    this.resetIfInFlightIs(con);
                    return result;
                  }, connection.eventLoop());
                }, connection.eventLoop());
          });
    }

    private void resetIfInFlightIs(VelocityServerConnection establishedConnection) {
      if (establishedConnection == connectionInFlight) {
        resetInFlightConnection();
      }
    }

    @Override
    public CompletableFuture<Result> connect() {
      return this.internalConnect()
          .whenCompleteAsync((status, throwable) -> {
            if (status != null && !status.isSuccessful()) {
              if (!status.isSafe()) {
                handleConnectionException(status.getAttemptedConnection(), throwable, false);
                return;
              }
            }
            if (throwable != null) {
              logger.error("Exception during connect; status = {}", status, throwable);
            }
          }, connection.eventLoop())
          .thenApply(x -> x);
    }

    @Override
    public CompletableFuture<Boolean> connectWithIndication() {
      return internalConnect()
          .whenCompleteAsync((status, throwable) -> {
            if (throwable != null) {
              // TODO: The exception handling from this is not very good. Find a better way.
              handleConnectionException(status != null ? status.getAttemptedConnection()
                  : toConnect, throwable, true);
              return;
            }

            switch (status.getStatus()) {
              case ALREADY_CONNECTED:
                sendMessage(Identity.nil(), ConnectionMessages.ALREADY_CONNECTED);
                break;
              case CONNECTION_IN_PROGRESS:
                sendMessage(Identity.nil(), ConnectionMessages.IN_PROGRESS);
                break;
              case CONNECTION_CANCELLED:
                // Ignored; the plugin probably already handled this.
                break;
              case SERVER_DISCONNECTED:
                Component reason = status.getReasonComponent()
                    .orElse(ConnectionMessages.INTERNAL_SERVER_CONNECTION_ERROR);
                handleConnectionException(toConnect, Disconnect.create(reason,
                    getProtocolVersion()), status.isSafe());
                break;
              default:
                // The only remaining value is successful (no need to do anything!)
                break;
            }
          }, connection.eventLoop())
          .thenApply(Result::isSuccessful);
    }

    @Override
    public void fireAndForget() {
      connectWithIndication();
    }
  }
}<|MERGE_RESOLUTION|>--- conflicted
+++ resolved
@@ -258,43 +258,6 @@
   }
 
   @Override
-<<<<<<< HEAD
-=======
-  public void sendMessage(net.kyori.text.Component component, MessagePosition position) {
-    Preconditions.checkNotNull(component, "component");
-    Preconditions.checkNotNull(position, "position");
-
-    byte pos = (byte) position.ordinal();
-    String json;
-    if (position == MessagePosition.ACTION_BAR) {
-      if (getProtocolVersion().compareTo(ProtocolVersion.MINECRAFT_1_11) >= 0) {
-        // We can use the title packet instead.
-        GenericTitlePacket pkt = GenericTitlePacket.constructTitlePacket(
-                        GenericTitlePacket.ActionType.SET_ACTION_BAR, this.getProtocolVersion());
-        pkt.setComponent(net.kyori.text.serializer.gson.GsonComponentSerializer.INSTANCE
-            .serialize(component));
-        connection.write(pkt);
-        return;
-      } else {
-        // Due to issues with action bar packets, we'll need to convert the text message into a
-        // legacy message and then inject the legacy text into a component... yuck!
-        JsonObject object = new JsonObject();
-        object.addProperty("text", net.kyori.text.serializer.legacy
-            .LegacyComponentSerializer.legacy().serialize(component));
-        json = object.toString();
-      }
-    } else {
-      json = net.kyori.text.serializer.gson.GsonComponentSerializer.INSTANCE.serialize(component);
-    }
-
-    Chat chat = new Chat();
-    chat.setType(pos);
-    chat.setMessage(json);
-    connection.write(chat);
-  }
-
-  @Override
->>>>>>> 43b72ff8
   public void sendMessage(@NonNull Identity identity, @NonNull Component message) {
     connection.write(Chat.createClientbound(identity, message, this.getProtocolVersion()));
   }
@@ -466,61 +429,6 @@
     connection.closeWith(Disconnect.create(reason, this.getProtocolVersion()));
   }
 
-<<<<<<< HEAD
-=======
-  @Override
-  public void sendTitle(Title title) {
-    Preconditions.checkNotNull(title, "title");
-
-    ProtocolVersion protocolVersion = connection.getProtocolVersion();
-    if (title.equals(Titles.reset())) {
-      connection.write(GenericTitlePacket.constructTitlePacket(
-              GenericTitlePacket.ActionType.RESET, protocolVersion));
-    } else if (title.equals(Titles.hide())) {
-      connection.write(GenericTitlePacket.constructTitlePacket(
-              GenericTitlePacket.ActionType.HIDE, protocolVersion));
-    } else if (title instanceof TextTitle) {
-      TextTitle tt = (TextTitle) title;
-
-      if (tt.isResetBeforeSend()) {
-        connection.delayedWrite(GenericTitlePacket.constructTitlePacket(
-                GenericTitlePacket.ActionType.RESET, protocolVersion));
-      }
-
-      Optional<net.kyori.text.Component> titleText = tt.getTitle();
-      if (titleText.isPresent()) {
-        GenericTitlePacket titlePkt = GenericTitlePacket.constructTitlePacket(
-                GenericTitlePacket.ActionType.SET_TITLE, protocolVersion);
-        titlePkt.setComponent(net.kyori.text.serializer.gson.GsonComponentSerializer.INSTANCE
-            .serialize(titleText.get()));
-        connection.delayedWrite(titlePkt);
-      }
-
-      Optional<net.kyori.text.Component> subtitleText = tt.getSubtitle();
-      if (subtitleText.isPresent()) {
-        GenericTitlePacket titlePkt = GenericTitlePacket.constructTitlePacket(
-                GenericTitlePacket.ActionType.SET_SUBTITLE, protocolVersion);
-        titlePkt.setComponent(net.kyori.text.serializer.gson.GsonComponentSerializer.INSTANCE
-            .serialize(subtitleText.get()));
-        connection.delayedWrite(titlePkt);
-      }
-
-      if (tt.areTimesSet()) {
-        GenericTitlePacket timesPkt = GenericTitlePacket.constructTitlePacket(
-                GenericTitlePacket.ActionType.SET_TIMES, protocolVersion);
-        timesPkt.setFadeIn(tt.getFadeIn());
-        timesPkt.setStay(tt.getStay());
-        timesPkt.setFadeOut(tt.getFadeOut());
-        connection.delayedWrite(timesPkt);
-      }
-      connection.flush();
-    } else {
-      throw new IllegalArgumentException("Unknown title class " + title.getClass().getName());
-    }
-
-  }
-
->>>>>>> 43b72ff8
   public @Nullable VelocityServerConnection getConnectedServer() {
     return connectedServer;
   }
