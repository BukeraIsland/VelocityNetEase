--- conflicted
+++ resolved
@@ -22,12 +22,9 @@
   private int viewDistance; // 1.14+
   private boolean reducedDebugInfo;
   private boolean showRespawnScreen;
-<<<<<<< HEAD
-=======
   private DimensionRegistry dimensionRegistry; // 1.16+
   private DimensionInfo dimensionInfo; // 1.16+
   private short previousGamemode; // 1.16+
->>>>>>> cd9bb61f
 
   public int getEntityId() {
     return entityId;
@@ -170,14 +167,6 @@
     if (version.compareTo(ProtocolVersion.MINECRAFT_1_14) >= 0) {
       this.viewDistance = ProtocolUtils.readVarInt(buf);
     }
-<<<<<<< HEAD
-    if (version.compareTo(ProtocolVersion.MINECRAFT_1_8) >= 0) {
-      this.reducedDebugInfo = buf.readBoolean();
-    }
-    if (version.compareTo(ProtocolVersion.MINECRAFT_1_15) >= 0) {
-      this.showRespawnScreen = buf.readBoolean();
-    }
-=======
     this.reducedDebugInfo = buf.readBoolean();
     if (version.compareTo(ProtocolVersion.MINECRAFT_1_15) >= 0) {
       this.showRespawnScreen = buf.readBoolean();
@@ -187,7 +176,6 @@
       boolean isFlat = buf.readBoolean();
       this.dimensionInfo = new DimensionInfo(dimensionIdentifier, levelName, isFlat, isDebug);
     }
->>>>>>> cd9bb61f
   }
 
   @Override
@@ -220,16 +208,8 @@
       ProtocolUtils.writeString(buf, levelType);
     }
     if (version.compareTo(ProtocolVersion.MINECRAFT_1_14) >= 0) {
-      ProtocolUtils.writeVarInt(buf, viewDistance);
-    }
-    if (version.compareTo(ProtocolVersion.MINECRAFT_1_8) >= 0) {
-      buf.writeBoolean(reducedDebugInfo);
-    }
-    if (version.compareTo(ProtocolVersion.MINECRAFT_1_15) >= 0) {
-      buf.writeBoolean(showRespawnScreen);
-    }
-<<<<<<< HEAD
-=======
+      ProtocolUtils.writeVarInt(buf,viewDistance);
+    }
     buf.writeBoolean(reducedDebugInfo);
     if (version.compareTo(ProtocolVersion.MINECRAFT_1_15) >= 0) {
       buf.writeBoolean(showRespawnScreen);
@@ -238,7 +218,6 @@
       buf.writeBoolean(dimensionInfo.isDebugType());
       buf.writeBoolean(dimensionInfo.isFlat());
     }
->>>>>>> cd9bb61f
   }
 
   @Override
