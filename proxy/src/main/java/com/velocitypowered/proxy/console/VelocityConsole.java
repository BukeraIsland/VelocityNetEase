--- conflicted
+++ resolved
@@ -31,13 +31,8 @@
 import net.kyori.adventure.pointer.Pointers;
 import net.kyori.adventure.text.Component;
 import net.kyori.adventure.text.format.NamedTextColor;
-<<<<<<< HEAD
 import net.kyori.adventure.text.logger.slf4j.ComponentLogger;
-=======
-import net.kyori.adventure.text.serializer.legacy.LegacyComponentSerializer;
-import net.kyori.adventure.translation.GlobalTranslator;
 import net.kyori.adventure.util.TriState;
->>>>>>> 48e4fa63
 import net.minecrell.terminalconsole.SimpleTerminalConsole;
 import org.apache.logging.log4j.Level;
 import org.apache.logging.log4j.LogManager;
@@ -95,7 +90,8 @@
    * Sets up permissions for the console.
    */
   public void setupPermissions() {
-    PermissionsSetupEvent event = new PermissionsSetupEvent(this, s -> PermissionChecker.always(TriState.TRUE));
+    PermissionsSetupEvent event = new PermissionsSetupEvent(
+        this, s -> PermissionChecker.always(TriState.TRUE));
     // we can safely block here, this is before any listeners fire
     this.permissionChecker = this.server.getEventManager().fire(event).join().createChecker(this);
     if (this.permissionChecker == null) {
